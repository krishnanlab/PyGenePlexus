"""Data download module."""
import io
import os.path as osp
import time
from concurrent.futures import ThreadPoolExecutor
from itertools import repeat
from threading import local
from typing import List
from typing import Tuple
from typing import Union
from urllib.parse import urljoin
from zipfile import ZipFile

import requests
from requests.sessions import Session

from . import util
from ._config import logger
from ._config.config import ALL_FEATURES
from ._config.config import ALL_GSCS
from ._config.config import ALL_NETWORKS
from ._config.config import ALL_TASKS
from ._config.config import FEATURE_SELECTION_TYPE
from ._config.config import FEATURE_TYPE
from ._config.config import GSC_SELECTION_TYPE
from ._config.config import GSC_TYPE
from ._config.config import NET_SELECTION_TYPE
from ._config.config import NET_TYPE
from ._config.config import TASK_SELECTION_TYPE
from ._config.config import TASK_TYPE

thread_local = local()


def download_select_data(
    data_dir: str,
    tasks: TASK_SELECTION_TYPE = "All",
    networks: NET_SELECTION_TYPE = "All",
    features: FEATURE_SELECTION_TYPE = "All",
    GSCs: GSC_SELECTION_TYPE = "All",
<<<<<<< HEAD
    data_loc: str = "Azure"
=======
    n_jobs: int = 10,
>>>>>>> ee5dc078
):
    """Select subset of data to download.

    Args:
        data_dir: Location of data files.
        tasks: Task of interest, accept multiple selection as a list. Do all
            the tasks if set to "All".
        networks: Networks of interest, accept multiple selection as a list. Do
            all the networks if set to "All".
        features: Network features of interest, accept multiple selection as a
            list. Do all the features if set to "All".
        GSCs: Gene set collection of interest, accept multiple selection as a
            list. Do all the GSC if set to "All".
        n_jobs: Number of concurrent downloading threads.

    """
    # Similarities and NetworkGraph will assume downloaded MachineLearning
    tasks, networks, features, GSCs = make_download_options_lists(tasks, networks, features, GSCs)
    all_files_to_do = []
    for atask in tasks:
        if atask == "IDconversion":
            all_files_to_do.extend(get_IDconversion_filenames())
        if atask == "MachineLearning":
            all_files_to_do.extend(get_MachineLearning_filenames(networks, features, GSCs))
        if atask == "Similarities":
            all_files_to_do.extend(get_Similarities_filenames(networks, features, GSCs))
        if atask == "NetworkGraph":
            all_files_to_do.extend(get_NetworkGraph_filenames(networks))
        if atask == "OriginalGSCs":
            all_files_to_do.extend(get_OriginalGSCs_filenames())

    all_files_to_do = list(set(all_files_to_do))
<<<<<<< HEAD
    download_from_url(data_dir, all_files_to_do, data_loc)


def download_from_url(data_dir: str, files_to_do: List[str], data_loc: str):
=======
    download_from_url(data_dir, all_files_to_do, n_jobs)


def _get_session() -> Session:
    if not hasattr(thread_local, "session"):
        thread_local.session = requests.Session()
    return thread_local.session


def _download_file(file: str, data_dir: str):
    session = _get_session()
    url = urljoin(URL_DATA, f"{file}.zip")
    while True:
        with session.get(url) as r:
            if r.ok:
                ZipFile(io.BytesIO(r.content)).extractall(data_dir)
                break
            elif r.status_code == 429:  # Retry later
                t = r.headers["Retry-after"]
                logger.warning(f"Too many requests, waiting for {t} sec")
                time.sleep(int(t))
            else:
                raise requests.exceptions.RequestException(r, url)
    logger.info(f"Downloaded {file}")


def _get_files_to_download(data_dir: str, files: List[str]) -> List[str]:
    files_to_download = []
    for file in files:
        path = osp.join(data_dir, file)
        if osp.exists(path):
            logger.info(f"File exists, skipping download: {path}")
        else:
            files_to_download.append(file)
    return files_to_download


def download_from_url(data_dir: str, files_to_do: List[str], n_jobs: int = 10):
>>>>>>> ee5dc078
    """Download file using the base url.

    Args:
        data_dir: Location of data files.
        files_to_do: List of files to download from the the url.
        n_jobs: Number of concurrent downloading threads.

    """
<<<<<<< HEAD
    for afile in files_to_do:
        path = osp.join(data_dir, afile)
        if osp.exists(path):
            logger.info(f"File exists, skipping download: {path}")
        else:
            # Check url
            if data_loc == "Zenodo":
                myurl = "https://zenodo.org/record/6383205/files/"
            elif data_loc == "Azure":
                myurl = "https://pygeneplexusstacct.blob.core.windows.net/geneplexusblobzip/"
            url = urljoin(myurl, f"{afile}.zip")
            logger.info(f"Downloading: {url}")
            r = requests.get(url, stream=True)
            if not r.ok:
                raise requests.exceptions.RequestException(r, url)

            # Retrieve file
            block_size = 1024  # 1 KB
            total_size_in_bytes = int(r.headers.get("content-length", 0))
            pbar = tqdm(
                total=total_size_in_bytes,
                unit="iB",
                unit_scale=True,
                disable=total_size_in_bytes == 0,
            )
            zpath = f"{path}.zip"
            with open(zpath, "wb") as f:
                for data in r.iter_content(block_size):
                    pbar.update(len(data))
                    f.write(data)
            pbar.close()

            # Unzip file
            with ZipFile(zpath) as zf:
                zf.extractall(data_dir)
            os.remove(zpath)
=======
    files_to_download = _get_files_to_download(data_dir, files_to_do)
    logger.info(f"Total number of files to download: {len(files_to_download)}")
    with ThreadPoolExecutor(max_workers=n_jobs) as executor:
        executor.map(_download_file, files_to_download, repeat(data_dir))
>>>>>>> ee5dc078


def _make_download_options_list(
    name: str,
    opts: Union[str, List[str]],
    check_list: List[str],
) -> List[str]:
    if isinstance(opts, str):
        opts = check_list if opts == "All" else [opts]
    elif not isinstance(opts, list):
        raise TypeError(f"Expcted str type or list of str type, got {type(opts)}")

    for i in opts:
        if i not in check_list:
            raise ValueError(f"Unexpected {name}: {opts!r}")

    return opts


def make_download_options_lists(
    tasks: TASK_SELECTION_TYPE,
    networks: NET_SELECTION_TYPE,
    features: FEATURE_SELECTION_TYPE,
    GSCs: GSC_SELECTION_TYPE,
) -> Tuple[List[TASK_TYPE], List[NET_TYPE], List[FEATURE_TYPE], List[GSC_TYPE]]:
    """Compile a list of files to download based on the selections."""
    args = (
        ("tasks", tasks, ALL_TASKS),
        ("network", networks, ALL_NETWORKS),
        ("feature", features, ALL_FEATURES),
        ("GSC", GSCs, ALL_GSCS),
    )
    return tuple(map(_make_download_options_list, *zip(*args)))  # type: ignore


def get_IDconversion_filenames() -> List[str]:
    """Get gene ID conversion file names."""
    files_to_do = []
    for line in util.get_all_filenames():
        if ("IDconversion" in line) or ("NodeOrder" in line):
            files_to_do.append(line)
    return files_to_do


def get_MachineLearning_filenames(
    networks: List[NET_TYPE],
    features: List[FEATURE_TYPE],
    GSCs: List[GSC_TYPE],
) -> List[str]:
    """Get dataset file names."""
    files_to_do = []
    for line in util.get_all_filenames():
        if "NodeOrder" in line:
            net_tmp = osp.splitext(line.split("Order_")[-1])[0]
            if net_tmp in networks:
                files_to_do.append(line)
        if ("universe.txt" in line) or ("GoodSets.json" in line):
            net_tmp = line.split("_")[2]
            GSC_tmp = line.split("_")[1]
            if (net_tmp in networks) and (GSC_tmp in GSCs):
                files_to_do.append(line)
        if "Data_" in line:
            feature_tmp = line.split("_")[1]
            net_tmp = osp.splitext(line.split("_")[2])[0]
            if (feature_tmp in features) and (net_tmp in networks):
                files_to_do.append(line)
        if ("Entrez-to-Name" in line) or ("Entrez-to-Symbol" in line):
            files_to_do.append(line)
    return files_to_do


def get_Similarities_filenames(
    networks: List[NET_TYPE],
    features: List[FEATURE_TYPE],
    GSCs: List[GSC_TYPE],
) -> List[str]:
    """Get pretrained model similarity file names."""
    files_to_do = []
    for line in util.get_all_filenames():
        if "CorrectionMatrix_" in line:
            feature_tmp = osp.splitext(line.split("_")[-1])[0]
            net_tmp = line.split("_")[3]
            GSC_tmp = line.split("_")[1]
            if (net_tmp in networks) and (feature_tmp in features) and (GSC_tmp in GSCs):
                files_to_do.append(line)
        if "CorrectionMatrixOrder" in line:
            GSC_tmp = line.split("_")[1]
            net_tmp = osp.splitext(line.split("_")[2])[0]
            if (net_tmp in networks) and (GSC_tmp in GSCs):
                files_to_do.append(line)
        if "PreTrainedWeights" in line:
            net_tmp = line.split("_")[2]
            feature_tmp = osp.splitext(line.split("_")[-1])[0]
            if (net_tmp in networks) and (feature_tmp in features):
                files_to_do.append(line)
    return files_to_do


def get_NetworkGraph_filenames(networks: List[NET_TYPE]) -> List[str]:
    """Get network file names."""
    files_to_do = ["IDconversion_Homo-sapiens_Entrez-to-Symbol.json"]
    for line in util.get_all_filenames():
        if "Edgelist" in line:
            net_tmp = osp.splitext(line.split("_")[-1])[0]
            if net_tmp in networks:
                files_to_do.append(line)
    return files_to_do


def get_OriginalGSCs_filenames() -> List[str]:
    """Get original GSC file names."""
    files_to_do = []
    for line in util.get_all_filenames():
        if "GSCOriginal" in line:
            files_to_do.append(line)
    return files_to_do<|MERGE_RESOLUTION|>--- conflicted
+++ resolved
@@ -38,11 +38,8 @@
     networks: NET_SELECTION_TYPE = "All",
     features: FEATURE_SELECTION_TYPE = "All",
     GSCs: GSC_SELECTION_TYPE = "All",
-<<<<<<< HEAD
     data_loc: str = "Azure"
-=======
     n_jobs: int = 10,
->>>>>>> ee5dc078
 ):
     """Select subset of data to download.
 
@@ -75,14 +72,7 @@
             all_files_to_do.extend(get_OriginalGSCs_filenames())
 
     all_files_to_do = list(set(all_files_to_do))
-<<<<<<< HEAD
-    download_from_url(data_dir, all_files_to_do, data_loc)
-
-
-def download_from_url(data_dir: str, files_to_do: List[str], data_loc: str):
-=======
-    download_from_url(data_dir, all_files_to_do, n_jobs)
-
+    download_from_url(data_dir, all_files_to_do,n_jobs, data_loc)
 
 def _get_session() -> Session:
     if not hasattr(thread_local, "session"):
@@ -118,8 +108,7 @@
     return files_to_download
 
 
-def download_from_url(data_dir: str, files_to_do: List[str], n_jobs: int = 10):
->>>>>>> ee5dc078
+def download_from_url(data_dir: str, files_to_do: List[str], n_jobs: int = 10, data_loc: str = "Azure"):
     """Download file using the base url.
 
     Args:
@@ -128,49 +117,10 @@
         n_jobs: Number of concurrent downloading threads.
 
     """
-<<<<<<< HEAD
-    for afile in files_to_do:
-        path = osp.join(data_dir, afile)
-        if osp.exists(path):
-            logger.info(f"File exists, skipping download: {path}")
-        else:
-            # Check url
-            if data_loc == "Zenodo":
-                myurl = "https://zenodo.org/record/6383205/files/"
-            elif data_loc == "Azure":
-                myurl = "https://pygeneplexusstacct.blob.core.windows.net/geneplexusblobzip/"
-            url = urljoin(myurl, f"{afile}.zip")
-            logger.info(f"Downloading: {url}")
-            r = requests.get(url, stream=True)
-            if not r.ok:
-                raise requests.exceptions.RequestException(r, url)
-
-            # Retrieve file
-            block_size = 1024  # 1 KB
-            total_size_in_bytes = int(r.headers.get("content-length", 0))
-            pbar = tqdm(
-                total=total_size_in_bytes,
-                unit="iB",
-                unit_scale=True,
-                disable=total_size_in_bytes == 0,
-            )
-            zpath = f"{path}.zip"
-            with open(zpath, "wb") as f:
-                for data in r.iter_content(block_size):
-                    pbar.update(len(data))
-                    f.write(data)
-            pbar.close()
-
-            # Unzip file
-            with ZipFile(zpath) as zf:
-                zf.extractall(data_dir)
-            os.remove(zpath)
-=======
     files_to_download = _get_files_to_download(data_dir, files_to_do)
     logger.info(f"Total number of files to download: {len(files_to_download)}")
     with ThreadPoolExecutor(max_workers=n_jobs) as executor:
         executor.map(_download_file, files_to_download, repeat(data_dir))
->>>>>>> ee5dc078
 
 
 def _make_download_options_list(
