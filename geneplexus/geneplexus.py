--- conflicted
+++ resolved
@@ -506,16 +506,9 @@
                 "domino_seed": 123,
             }
         preset_kwargs_keys = list(preset_kwargs.keys())
-<<<<<<< HEAD
         clust_kwargs = {key: value for key, value in clust_kwargs.items() if key in preset_kwargs_keys}
         preset_kwargs.update(clust_kwargs)
-        
-        
-=======
-        kwargs = {key: value for key, value in kwargs.items() if key in preset_kwargs_keys}
-        preset_kwargs.update(kwargs)
-
->>>>>>> 2ba51b21
+
         clust_genes = _geneplexus._generate_clusters(
             self.file_loc,
             self.sp_trn,
